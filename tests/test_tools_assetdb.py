"""
Tests for AssetDB MCP tools using FastMCP's in-memory testing pattern.
"""

from copy import deepcopy
from typing import Any

import pytest

from stacklet.mcp.assetdb.tools import assetdb_query_save, tools

from . import factory
from .testing.http import ExpectRequest
from .testing.mcp import MCPCookieTest, MCPTest, json_guard_parametrize


pytestmark = pytest.mark.usefixtures("mock_stacklet_credentials")


@pytest.mark.parametrize("allow_save", [True, False])
def test_tools_save(override_setting, allow_save: bool):
    override_setting("assetdb_allow_save", allow_save)
    assert (assetdb_query_save in tools()) == allow_save


class TestSQLInfo(MCPTest):
    tool_name = "assetdb_sql_info"

    async def test_returns_expected_documentation(self):
        """Test the assetdb_sql_info tool returns expected documentation content."""
        result = (await self.assert_call({})).json()

        assert result["meta"] == {
            "importance": "critical",
            "memorability": "high",
            "priority": "top",
        }
        content = result["content"]

        # Verify the content contains expected AssetDB documentation
        assert "Stacklet AssetDB SQL Overview" in content
        assert "PostgreSQL 16" in content
        assert "resources" in content
        assert "resource_revisions" in content
        assert "account_cost" in content

        # Verify it contains guidance about querying
        assert "LIMIT" in content
        assert "indexes" in content
        assert "EXPLAIN" in content


class TestQueryList(MCPCookieTest):
    tool_name = "assetdb_query_list"

    def r(self, *, data={}, status_code=200, response: Any = "") -> ExpectRequest:
        return ExpectRequest(
            "https://redash.example.com/api/queries",
            data={"page": 1, "page_size": 25} | data,
            status_code=status_code,
            response=response,
        )

    async def test_queries(self):
        with self.http.expect(
            self.r(response=factory.redash_query_list([q123(), q456()], (1, 25, 2))),
        ):
            result = await self.assert_call({})

        assert result.json() == {
            "pagination": {
                "page": 1,
                "page_size": 25,
                "has_next_page": False,
                "total_count": 2,
            },
            "queries": [
                {
                    "id": 123,
                    "name": "Test Query 1",
                    "description": "The first one",
                    "has_parameters": True,
                    "data_source_id": 1,
                    "is_archived": False,
                    "is_draft": False,
                    "is_favorite": True,
                    "tags": ["production", "monitoring"],
                    "user": {
                        "email": "test@example.com",
                        "id": 1,
                        "name": "Test User",
                    },
                },
                {
                    "id": 456,
                    "name": "Test Query 2",
                    "description": None,
                    "has_parameters": False,
                    "data_source_id": 1,
                    "is_archived": False,
                    "is_draft": True,
                    "is_favorite": False,
                    "tags": [],
                    "user": {
                        "email": "test@example.com",
                        "id": 1,
                        "name": "Test User",
                    },
                },
            ],
        }

    @json_guard_parametrize([3, 5])
    async def test_page(self, mangle, value):
        with self.http.expect(
            self.r(
                data={"page": value, "page_size": 1},
                response=factory.redash_query_list([q123()], (value, 1, 7)),
            ),
        ):
            result = await self.assert_call({"page_size": 1, "page": mangle(value)})

        data = result.json()
        assert data["queries"][0]["id"] == 123
        assert data["pagination"] == {
            "page": value,
            "page_size": 1,
            "has_next_page": True,
            "total_count": 7,
        }

    async def test_page_missing(self):
        with self.http.expect(
            self.r(data={"page": 999}, status_code=400),
        ):
            result = await self.assert_call({"page": 999}, error=True)

        # XXX better errors might be nice, "page 999 out of range" is… likely?
        assert result.text == "Error calling tool 'assetdb_query_list': mocked http 400"

    @json_guard_parametrize([5, 10])
    async def test_page_size(self, mangle, value):
        with self.http.expect(
            self.r(
                data={"page_size": value},
                response=factory.redash_query_list([], (1, value, 0)),
            ),
        ):
            result = await self.assert_call({"page_size": mangle(value)})

        assert result.json() == self.empty_result_json(page_size=value)

    @json_guard_parametrize([[], ["production", "alerts"]])
    async def test_tags(self, mangle, value):
        with self.http.expect(
            self.r(
                data={"tags": value} if value else {},  # http query arg list
                response=factory.redash_query_list([], (1, 25, 0)),
            ),
        ):
            result = await self.assert_call({"tags": mangle(value)})

        assert result.json() == self.empty_result_json()

    async def test_search(self):
        with self.http.expect(
            self.r(
                data={"q": "lol whatever"},
                response=factory.redash_query_list([], (1, 25, 0)),
            ),
        ):
            result = await self.assert_call({"search": "lol whatever"})

        assert result.json() == self.empty_result_json()

    def empty_result_json(self, page_size=25):
        return {
            "queries": [],
            "pagination": {
                "page": 1,
                "page_size": page_size,
                "has_next_page": False,
                "total_count": 0,
            },
        }


class TestQueryGet(MCPCookieTest):
    tool_name = "assetdb_query_get"

    @json_guard_parametrize([123])
    async def test_success(self, mangle, value):
        """Test the assetdb_query_get tool with valid query ID."""
        with self.http.expect(
            ExpectRequest("https://redash.example.com/api/queries/123", response=q123()),
        ):
            result = await self.assert_call({"query_id": mangle(value)})

        # NOTE that this is a fair amount more fields than seen in query_list.
<<<<<<< HEAD
        # The Query model filters and transforms the raw response
        from stacklet.mcp.assetdb.models import Query

        raw_data = q123()
        raw_data.pop("visualizations")
        expect = Query(**raw_data).model_dump(mode="json")
=======
        expect = q123()
        expect.pop("visualizations")
        expect.pop("api_key")
>>>>>>> 5586383d
        assert result.json() == expect

    async def test_not_found(self):
        """Test the assetdb_query_get tool with non-existent query ID."""
        with self.http.expect(
            ExpectRequest("https://redash.example.com/api/queries/999", status_code=404),
        ):
            result = await self.assert_call({"query_id": 999}, error=True)

        # XXX better errors might be nice, "query 999 does not exist"
        assert result.text == "Error calling tool 'assetdb_query_get': mocked http 404"


class TestQuerySave(MCPCookieTest):
    tool_name = "assetdb_query_save"

    def r(self, data, *, update=None, status_code=200, response: Any = ""):
        return ExpectRequest(
            "https://redash.example.com/api/queries" + (f"/{update}" if update else ""),
            method="POST",
            data=data,
            status_code=status_code,
            response=response,
        )

    async def test_create_result(self):
        response = factory.redash_query(
            id=789,
            name="Untitled LLM Query",
            query="",
            description=None,
            is_draft=True,
        )
        raw_data = deepcopy(response)
        raw_data.pop("visualizations")

        with self.http.expect(
            self.r(
                {
                    "name": "Untitled LLM Query",
                    "query": "",
                    "data_source_id": 1,
                },
                response=response,
            ),
        ):
            result = await self.assert_call({})

        # Transform raw response to match Query model output
        from stacklet.mcp.assetdb.models import Query

        expect = Query(**raw_data).model_dump(mode="json")
        assert result.json() == expect

    async def test_other_data_source_id(self, override_setting):
        override_setting("assetdb_datasource", 123)

        response = factory.redash_query(
            id=789,
            name="Untitled LLM Query",
            query="",
            description=None,
            is_draft=True,
        )
        raw_data = deepcopy(response)
        raw_data.pop("visualizations")

        with self.http.expect(
            self.r(
                {
                    "name": "Untitled LLM Query",
                    "query": "",
                    "data_source_id": 123,
                },
                response=response,
            ),
        ):
            result = await self.assert_call({})

        # Transform raw response to match Query model output
        from stacklet.mcp.assetdb.models import Query

        expect = Query(**raw_data).model_dump(mode="json")
        assert result.json() == expect

    @pytest.mark.parametrize("null_value", [None, "null", ""])
    async def test_create_nulls(self, null_value):
        params = {
            "query_id": null_value,  # this should force "create"
            "name": "New Test Query",
            "query": "SELECT * FROM platform.account",
            "description": null_value,
            "tags": null_value,
            "options": null_value,
            "is_draft": null_value,
        }

        with self.http.expect(
            self.r(
                {
                    "name": "New Test Query",
                    "query": "SELECT * FROM platform.account",
                    "data_source_id": 1,
                }
                | (
                    # all the null_values are ignored EXCEPT description, which
                    # is a str | None already, and not json_guard-ed, so it's
                    # passed through unimpeded when it's a string; but when it's
                    # None, it's stripped like all the other fields.
                    {"description": null_value} if null_value is not None else {}
                ),
                response=factory.redash_query(),
            ),
        ):
            await self.assert_call(params)

    @json_guard_parametrize([123])
    async def test_update_result(self, mangle, value):
        response = factory.redash_query(
            id=value,
            description="Updated description",
        )
        raw_data = deepcopy(response)
        raw_data.pop("visualizations")

        with self.http.expect(
            self.r({"description": "Updated description"}, update=value, response=response),
        ):
            result = await self.assert_call(
                {"query_id": mangle(value), "description": "Updated description"}
            )

        # Transform raw response to match Query model output
        from stacklet.mcp.assetdb.models import Query

        expect = Query(**raw_data).model_dump(mode="json")
        assert result.json() == expect

    @json_guard_parametrize([[], ["ping", "pong"]])
    async def test_tags(self, mangle, value):
        with self.http.expect(
            self.r({"tags": value}, update=123, response=factory.redash_query()),
        ):
            await self.assert_call({"query_id": 123, "tags": mangle(value)})

    @json_guard_parametrize(
        [
            {},
            {"what": "ever"},
            {"parameters": [{"name": "region", "type": "text", "value": "us-east-1"}]},
        ]
    )
    async def test_options(self, mangle, value):
        with self.http.expect(
            self.r({"options": value}, update=123, response=factory.redash_query()),
        ):
            await self.assert_call({"query_id": 123, "options": mangle(value)})

    @json_guard_parametrize([True, False])
    async def test_is_draft(self, mangle, value):
        with self.http.expect(
            self.r({"is_draft": value}, update=123, response=factory.redash_query()),
        ):
            await self.assert_call({"query_id": 123, "is_draft": mangle(value)})


class TestQueryResults(MCPCookieTest):
    tool_name = "assetdb_query_results"

    async def test_get_results(self):
        query_id = 123
        result_id = 456

        with self.http.expect(
            ExpectRequest(
                f"https://redash.example.com/api/queries/{query_id}/results",
                method="POST",
                data={"max_age": -1},
                response=query_result_response(result_id),
            ),
            ExpectRequest(
                f"https://redash.example.com/api/queries/{query_id}",
                response=q123(),
            ),
        ):
            result = await self.assert_call({"query_id": query_id})
        assert result.json() == {
            "downloads": [
                {
                    "format": "csv",
                    "url": f"https://redash.example.com/api/queries/{query_id}/results/{result_id}.csv?api_key=test-api-key",
                },
                {
                    "format": "json",
                    "url": f"https://redash.example.com/api/queries/{query_id}/results/{result_id}.json?api_key=test-api-key",
                },
                {
                    "format": "tsv",
                    "url": f"https://redash.example.com/api/queries/{query_id}/results/{result_id}.tsv?api_key=test-api-key",
                },
                {
                    "format": "xlsx",
                    "url": f"https://redash.example.com/api/queries/{query_id}/results/{result_id}.xlsx?api_key=test-api-key",
                },
            ],
            "query_id": query_id,
            "result_id": result_id,
        }


def q123():
    return factory.redash_query(
        id=123,
        name="Test Query 1",
        description="The first one",
        tags=["production", "monitoring"],
        parameters=[{"name": "limit", "type": "number"}],
        is_favorite=True,
    )


def q456():
    return factory.redash_query(
        id=456,
        name="Test Query 2",
        is_draft=True,
    )


def query_result_response(result_id: int):
    return {
        "query_result": {"id": result_id},
    }<|MERGE_RESOLUTION|>--- conflicted
+++ resolved
@@ -197,18 +197,13 @@
             result = await self.assert_call({"query_id": mangle(value)})
 
         # NOTE that this is a fair amount more fields than seen in query_list.
-<<<<<<< HEAD
         # The Query model filters and transforms the raw response
         from stacklet.mcp.assetdb.models import Query
 
         raw_data = q123()
         raw_data.pop("visualizations")
+        expect.pop("api_key")
         expect = Query(**raw_data).model_dump(mode="json")
-=======
-        expect = q123()
-        expect.pop("visualizations")
-        expect.pop("api_key")
->>>>>>> 5586383d
         assert result.json() == expect
 
     async def test_not_found(self):
