<<<<<<< HEAD
import tempfile

from pathlib import Path
=======
# LICENSE HEADER MANAGED BY add-license-header
#
# Copyright (c) 2025 Stacklet, Inc.
#
>>>>>>> a953e7b7

from pydantic import Field
from pydantic_settings import BaseSettings, SettingsConfigDict


class Settings(BaseSettings):
    """Server settings."""

    model_config = SettingsConfigDict(
        env_prefix="stacklet_mcp_",
        validate_assignment=True,
    )

    downloads_path: Path = Field(default_factory=lambda: Path(tempfile.gettempdir()))

    assetdb_datasource: int = Field(
        default=1,
        description="AssetDB datasource",
    )
    assetdb_allow_save: bool = Field(
        default=False,
        description="Enable tools that make modifications to AssetDB",
    )
    assetdb_allow_archive: bool = Field(
        default=False,
        description="Enable query archiving functionality in AssetDB",
    )
    platform_allow_mutations: bool = Field(
        default=False,
        description="Enable calling mutations in the Platform GraphQL API",
    )


SETTINGS = Settings()<|MERGE_RESOLUTION|>--- conflicted
+++ resolved
@@ -1,13 +1,11 @@
-<<<<<<< HEAD
-import tempfile
-
-from pathlib import Path
-=======
 # LICENSE HEADER MANAGED BY add-license-header
 #
 # Copyright (c) 2025 Stacklet, Inc.
 #
->>>>>>> a953e7b7
+
+import tempfile
+
+from pathlib import Path
 
 from pydantic import Field
 from pydantic_settings import BaseSettings, SettingsConfigDict
