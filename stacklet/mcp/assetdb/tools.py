<<<<<<< HEAD
import json
=======
# LICENSE HEADER MANAGED BY add-license-header
#
# Copyright (c) 2025 Stacklet, Inc.
#
>>>>>>> a953e7b7

from typing import Annotated, Any, Callable

from fastmcp import Context
from pydantic import Field

from ..settings import SETTINGS
from ..utils.file import download_file
from ..utils.json import json_guard
from ..utils.text import get_file_text
from ..utils.tool import ToolsetInfo, info_tool_result
from .models import (
    Query,
    QueryArchiveResult,
    QueryResult,
    QueryUpsert,
    ToolQueryList,
    ToolQueryListItem,
    ToolQueryListPagination,
    ToolQueryResult,
    ToolQueryResultArtifact,
)
from .redash import AssetDBClient


def tools() -> list[Callable[..., Any]]:
    """List of available AssetDB tools."""
    tools: list[Callable[..., Any]] = [
        assetdb_sql_info,
        assetdb_sql_query,
        assetdb_query_list,
        assetdb_query_get,
        assetdb_query_result,
    ]
    if SETTINGS.assetdb_allow_save:
        tools.append(assetdb_query_save)
    if SETTINGS.assetdb_allow_archive:
        tools.append(assetdb_query_archive)
    return tools


def assetdb_sql_info() -> ToolsetInfo:
    """
    Essential guide for working with AssetDB - read this before writing SQL queries.

    AssetDB is Stacklet's massive cloud asset warehouse containing billions of records
    across resources, costs, tags, and relationships. This guide explains the schema,
    performance best practices, and common query patterns.

    ⚠️  Critical: Many tables are extremely large and require careful indexing and
    filtering to avoid timeouts. This guide shows you how to query safely and efficiently.
    """
    return info_tool_result(get_file_text("assetdb/sql_info.md"))


@json_guard
async def assetdb_query_list(
    ctx: Context,
    page: Annotated[
        int, Field(ge=1, default=1, description="Page number for pagination (1-based)")
    ],
    page_size: Annotated[
        int,
        Field(
            ge=1, le=100, default=25, description="Number of queries to return per page (max 100)"
        ),
    ],
    search: Annotated[
        str | None,
        Field(
            None,
            description="Search term to match against query names, descriptions, and SQL content",
        ),
    ] = None,
    tags: Annotated[
        list[str] | None,
        Field(None, description="List of tags to filter queries by (all must match)"),
    ] = None,
) -> ToolQueryList:
    """
    Browse and search through saved SQL queries in AssetDB.

    Use this to discover existing queries before creating new ones, or to find
    queries by name, content, or tags. Results are paginated for performance.

    Common use cases:
    - Find queries related to a specific topic: search="cost analysis"
    - Browse queries by category: tags=["production", "monitoring"]
    - List recently created queries: page=1, page_size=10

    Next steps: Use assetdb_query_get() to get full details or assetdb_query_result()
    to execute.
    """
    client = AssetDBClient.get(ctx)
    response = await client.list_queries(
        page=page,
        page_size=page_size,
        search=search,
        tags=tags,
    )

    # Clean up the response for LLM consumption
    queries = []
    for q in response.results:
        queries.append(
            {
                "id": q.id,
                "name": q.name,
                "description": q.description,
                "has_parameters": bool(q.options.get("parameters")),
                "data_source_id": q.data_source_id,
                "is_draft": q.is_draft,
                "is_favorite": q.is_favorite,
                "tags": q.tags,
                "user": q.user,
            }
        )

    query_items = [ToolQueryListItem(**q) for q in queries]
    pagination = ToolQueryListPagination(
        page=response.page,
        page_size=response.page_size,
        has_next_page=page * page_size < response.count,
        total_count=response.count,
    )

    return ToolQueryList(queries=query_items, pagination=pagination)


@json_guard
async def assetdb_query_get(
    ctx: Context,
    query_id: Annotated[int, Field(ge=1, description="ID of the query to retrieve details for")],
) -> Query:
    """
    Get complete details for a saved query including its SQL, parameters, and metadata.

    Use this when you need to examine a query's structure, understand its parameters,
    or check its settings before executing or modifying it.

    Returns the full query object with SQL text, parameter definitions, tags,
    creation info, and other metadata. Use assetdb_query_result() to actually
    execute the query and get data.
    """
    client = AssetDBClient.get(ctx)
    return await client.get_query(query_id)


@json_guard
async def assetdb_query_save(
    ctx: Context,
    query_id: Annotated[
        int | None,
        Field(
            None,
            ge=1,
            description="ID of existing query to update (if provided), otherwise creates new query",
        ),
    ] = None,
    name: Annotated[
        str | None,
        Field(
            None, min_length=1, description="Display name for the query (required for new queries)"
        ),
    ] = None,
    query: Annotated[
        str | None,
        Field(None, min_length=1, description="SQL query text (required for new queries)"),
    ] = None,
    description: Annotated[
        str | None, Field(None, description="Description or documentation for the query")
    ] = None,
    tags: Annotated[
        list[str] | None, Field(None, description="List of tags for categorizing the query")
    ] = None,
    options: Annotated[
        dict[str, Any] | None,
        Field(None, description="Query options including parameter definitions"),
    ] = None,
    is_draft: Annotated[
        bool | None,
        Field(
            None,
            description="Whether the query should be in draft status "
            "(defaults to True for new queries)",
        ),
    ] = None,
) -> Query:
    """
    Save a new query or update an existing one in AssetDB.

    Use this to preserve useful SQL queries for future use and sharing. New queries
    are created as drafts by default - set is_draft=False to publish them.

    Creating a new query (query_id=None):
    - Provide at minimum: name and query (SQL text)
    - Optionally add description, tags for organization

    Updating existing query (provide query_id):
    - Only specify fields you want to change
    - Leave others as None/unset to keep current values

    Tags help organize queries by team, purpose, or data domain. Use descriptive
    names like "cost-analysis", "security", "daily-reports".
    """
    upsert = QueryUpsert(
        name=name,
        query=query,
        description=description,
        tags=tags,
        options=options,
        is_draft=is_draft,
    )

    client = AssetDBClient.get(ctx)
    if query_id and query_id > 0:
        return await client.update_query(query_id, upsert)

    if not upsert.name:  # Accepted by redash, but unreasonable.
        upsert.name = "Untitled LLM Query"
    if upsert.query is None:  # This would actually 500.
        upsert.query = ""  # Maybe also unreasonable, but will get feedback.
    return await client.create_query(upsert)


@json_guard
async def assetdb_query_archive(
    ctx: Context,
    query_id: Annotated[int, Field(ge=1, description="ID of the query to archive")],
) -> QueryArchiveResult:
    """
    Archive a saved query in AssetDB.

    Archives the query by setting its archived status to true. Archived queries are
    hidden from normal query listings but remain in the database. The query's associated
    visualizations and alerts are also removed during archiving.

    This operation cannot be undone through the API, but the query data is preserved
    in the database and could potentially be restored by database administrators.
    """
    client = AssetDBClient.get(ctx)
    await client.delete_query(query_id)
    return QueryArchiveResult(
        success=True,
        message=f"Query {query_id} has been successfully archived",
        query_id=query_id,
    )


@json_guard
async def assetdb_query_result(
    ctx: Context,
    query_id: Annotated[
        int, Field(ge=1, description="ID of the query to execute and get results for")
    ],
    max_age: Annotated[
        int,
        Field(
            ge=-1,
            default=-1,
            description="Maximum age of cached results in seconds "
            "(-1 = any cached result, 0 = always fresh)",
        ),
    ],
    timeout: Annotated[
        int,
        Field(
            ge=5,
            le=300,
            default=60,
            description="Query execution timeout in seconds if not cached (max 300)",
        ),
    ],
    parameters: Annotated[
        dict[str, Any] | None, Field(None, description="Parameter values for parameterized queries")
    ] = None,
) -> ToolQueryResult:
    """
    Execute a saved query and get its results with smart caching.

    This runs a previously saved query and returns links to the results in various
    formats, which can be used to access the data in a preferred format. Redash caches
    results to improve performance - use max_age to control cache behavior.

    Parameters are required for parameterized queries - check the query definition
    first using assetdb_query_get() to see what parameters are expected.

    **Result Handling:**
    - Only the first 20 rows are included in the response to reduce context usage
    - Complete query results are saved as JSON files in the configured downloads directory
    - Download links include authentication and can be used directly to access full datasets
    """
    client = AssetDBClient.get(ctx)

    query_result = await client.execute_saved_query(
        query_id=query_id, parameters=parameters, max_age=max_age, timeout=timeout
    )
    query = await client.get_query(query_id)
    return _tool_query_result(client, query_result, query)


@json_guard
async def assetdb_sql_query(
    ctx: Context,
    query: Annotated[
        str, Field(min_length=1, description="SQL query string to execute against AssetDB")
    ],
    max_age: Annotated[
        int,
        Field(
            ge=-1,
            default=3600,
            description="Maximum age of cached results in seconds "
            "(-1 = any cached result, 0 = always fresh)",
        ),
    ],
    timeout: Annotated[
        int,
        Field(ge=5, le=300, default=60, description="Query execution timeout in seconds (max 300)"),
    ],
) -> ToolQueryResult:
    """
    Execute custom SQL queries directly against the AssetDB data warehouse.

    ⚠️  IMPORTANT: AssetDB contains massive datasets. Always use LIMIT clauses and
    indexed filters to avoid timeouts. Call assetdb_sql_info() first to understand
    the schema and best practices.

    This tool is for ad-hoc analysis and exploration. For frequently-used queries,
    consider saving them with assetdb_query_save() for better performance and reuse.

    **Result Handling:**
    - Only the first 20 rows are included in the response to reduce context usage
    - Complete query results are saved as JSON files in the configured downloads directory
    - For alternate formats, save the query first with assetdb_query_save() then use
      assetdb_query_result()
    """
    client = AssetDBClient.get(ctx)
    query_result = await client.execute_adhoc_query(query, max_age=max_age, timeout=timeout)
    return _tool_query_result(client, query_result, None)


def _tool_query_result(
    client: AssetDBClient, query_result: QueryResult, query: Query | None
) -> ToolQueryResult:
    """
    Convert a raw QueryResult into an LLM-friendly ToolQueryResult.

    This helper function processes query results by:
    - Saving the complete result data to a temporary JSON file for analysis with other tools
    - Truncating row data to first 20 rows for context efficiency
    - Generating authenticated download links when a saved query is provided
    - Creating a structured response suitable for LLM consumption

    **Download Behavior:**
    - Local JSON files are saved to the directory specified by STACKLET_MCP_DOWNLOADS_PATH
    - Saved queries (query != None): Provides alternate_formats with download links
    - Ad-hoc queries (query == None): No alternate_formats
    - All download links include API key authentication for direct access

    Args:
        client: AssetDB client for generating download URLs
        query_result: Raw query result from Redash API
        query: Optional saved query object (None for ad-hoc queries)

    Returns:
        ToolQueryResult with truncated data and download options (if available)
    """
    # We've always got the whole dataset, but we generally don't want to dump it
    # all into context. Preserve the whole thing for analysis with other tools.
    identity = f"{query.id}_{query_result.id}" if query else f"{query_result.id}"
    with download_file("w", f"assetdb_{identity}", ".json") as f:
        json.dump(query_result.model_dump(mode="json"), f, ensure_ascii=False)
        full_results_saved_to = f.name

    alternate_formats = None
    if query:
        # If we've got an actual Query, we can use its API key to give back
        # handles to the data in all available formats.
        result_urls = client.get_query_result_urls(query, query_result)
        alternate_formats = [
            ToolQueryResultArtifact(format=fmt, download_from=url)
            for fmt, url in result_urls.items()
        ]

    # LLM-suited result with truncated data.
    return ToolQueryResult(
        result_id=query_result.id,
        query_id=query.id if query else None,
        query_text=query_result.query,
        query_runtime=query_result.runtime,
        query_timestamp=query_result.retrieved_at,
        columns=query_result.data.columns,
        row_count=len(query_result.data.rows),
        some_rows=query_result.data.rows[:20],
        full_results_saved_to=full_results_saved_to,
        alternate_formats=alternate_formats,
    )<|MERGE_RESOLUTION|>--- conflicted
+++ resolved
@@ -1,11 +1,9 @@
-<<<<<<< HEAD
-import json
-=======
 # LICENSE HEADER MANAGED BY add-license-header
 #
 # Copyright (c) 2025 Stacklet, Inc.
 #
->>>>>>> a953e7b7
+
+import json
 
 from typing import Annotated, Any, Callable
 
