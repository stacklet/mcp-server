from typing import Annotated, Any, Callable

from fastmcp import Context
from pydantic import Field

from ..settings import SETTINGS
from ..utils import ToolsetInfo, get_file_text, info_tool_result, json_guard
<<<<<<< HEAD
from .models import (
    DownloadResult,
    Query,
    QueryListItem,
    QueryListPagination,
    QueryListResult,
    QueryResult,
    QueryUpsert,
)
=======
from .models import ExportFormat, QueryDownloadDetails, QueryResults, QueryUpsert
>>>>>>> 5586383d
from .redash import AssetDBClient


def tools() -> list[Callable[..., Any]]:
    """List of available AssetDB tools."""
    tools: list[Callable[..., Any]] = [
        assetdb_sql_info,
        assetdb_sql_query,
        assetdb_query_list,
        assetdb_query_get,
        assetdb_query_results,
    ]
    if SETTINGS.assetdb_allow_save:
        tools.append(assetdb_query_save)
    return tools


@json_guard
async def assetdb_query_list(
    ctx: Context,
    page: Annotated[
        int, Field(ge=1, default=1, description="Page number for pagination (1-based)")
    ],
    page_size: Annotated[
        int,
        Field(
            ge=1, le=100, default=25, description="Number of queries to return per page (max 100)"
        ),
    ],
    search: Annotated[
        str | None,
        Field(
            None,
            description="Search term to match against query names, descriptions, and SQL content",
        ),
    ] = None,
    tags: Annotated[
        list[str] | None,
        Field(None, description="List of tags to filter queries by (all must match)"),
    ] = None,
) -> QueryListResult:
    """
    Browse and search through saved SQL queries in AssetDB.

    Use this to discover existing queries before creating new ones, or to find
    queries by name, content, or tags. Results are paginated for performance.

    Common use cases:
    - Find queries related to a specific topic: search="cost analysis"
    - Browse queries by category: tags=["production", "monitoring"]
    - List recently created queries: page=1, page_size=10

    Next steps: Use assetdb_query_get() to get full details or assetdb_query_results() to execute.
    """
    client = AssetDBClient.get(ctx)
    response = await client.list_queries(
        page=page,
        page_size=page_size,
        search=search,
        tags=tags,
    )

    # Clean up the response for LLM consumption
    queries = []
    for q in response.results:
        queries.append(
            {
                "id": q.id,
                "name": q.name,
                "description": q.description,
                "has_parameters": bool(q.options.get("parameters")),
                "data_source_id": q.data_source_id,
                "is_archived": q.is_archived,
                "is_draft": q.is_draft,
                "is_favorite": q.is_favorite,
                "tags": q.tags,
                "user": q.user,
            }
        )

    query_items = [QueryListItem(**q) for q in queries]
    pagination = QueryListPagination(
        page=response.page,
        page_size=response.page_size,
        has_next_page=page * page_size < response.count,
        total_count=response.count,
    )

    return QueryListResult(queries=query_items, pagination=pagination)


@json_guard
async def assetdb_query_get(
    ctx: Context,
    query_id: Annotated[int, Field(ge=1, description="ID of the query to retrieve details for")],
) -> Query:
    """
    Get complete details for a saved query including its SQL, parameters, and metadata.

    Use this when you need to examine a query's structure, understand its parameters,
    or check its settings before executing or modifying it.

    Returns the full query object with SQL text, parameter definitions, tags,
    creation info, and other metadata. Use assetdb_query_results() to actually
    execute the query and get data.
    """
    client = AssetDBClient.get(ctx)
    result = await client.get_query(query_id)
    result.pop("visualizations", None)  # sometimes large, not currently relevant
<<<<<<< HEAD
    return Query(**result)
=======
    result.pop("api_key", None)  # avoid sharing the secret
    return result
>>>>>>> 5586383d


@json_guard
async def assetdb_query_results(
    ctx: Context,
<<<<<<< HEAD
    query_id: Annotated[
        int, Field(ge=1, description="ID of the query to execute and get results for")
    ],
    max_age: Annotated[
        int,
        Field(
            ge=-1,
            default=-1,
            description="Maximum age of cached results in seconds "
            "(-1 = any cached result, 0 = always fresh)",
        ),
    ],
    timeout: Annotated[
        int,
        Field(
            ge=5,
            le=300,
            default=60,
            description="Query execution timeout in seconds if not cached (max 300)",
        ),
    ],
    parameters: Annotated[
        dict[str, Any] | None, Field(None, description="Parameter values for parameterized queries")
    ] = None,
    download_format: Annotated[
        str | None,
        Field(
            None,
            description='Format to download results in ("csv", "json", "tsv", "xlsx"). '
            "If specified, saves to file instead of returning data",
        ),
    ] = None,
    download_path: Annotated[
        str | None,
        Field(
            None,
            description="Path where to save downloaded file (ignored if download_format not set)",
        ),
    ] = None,
) -> QueryResult | DownloadResult:
    """
    Execute a saved query and get its results with smart caching.

    This runs a previously saved query and returns the data. Redash automatically
    caches results to improve performance - use max_age to control cache behavior.

    For larger datasets, use download_format to save results to a file instead of
    trying to read too many results into context.

    Parameters are required for parameterized queries - check the query definition
    first using assetdb_query_get() to see what parameters are expected.
=======
    query_id: int,
    max_age: Annotated[int, Field(ge=-1, default=-1)],
    timeout: Annotated[int, Field(ge=5, le=300, default=60)],
    parameters: dict[str, Any] | None = None,
) -> QueryResults:
    """Get results for a query with caching control.

    Results are provided in the form of URLs for each supported data format,
    which can be used to fetch the result data in the desired format.

    Args:
        query_id: ID of the query to get results for
        parameters: Optional parameters for the query (for parameterized queries)
        max_age: Maximum age of cached results in seconds (default -1 = any cached
                 result, 0 = always fresh)
        timeout: Timeout in seconds for query execution if not cached (default 60,
                 max 300)
    Returns:
        Details about query results, including URLs to get the result data in differnet formats.

>>>>>>> 5586383d
    """
    client = AssetDBClient.get(ctx)

    result_id = await client.execute_saved_query(
        query_id=query_id, parameters=parameters, max_age=max_age, timeout=timeout
    )

    query_details = await client.get_query(query_id)
    result_urls = client.get_query_result_urls(query_id, result_id, query_details["api_key"])
    downloads = [QueryDownloadDetails(format=fmt, url=url) for fmt, url in result_urls.items()]
    return QueryResults(
        result_id=result_id,
        query_id=query_id,
        downloads=downloads,
    )
<<<<<<< HEAD
    return DownloadResult(
        file_path=file_path,
        format=download_format,
        result_id=result_id,
        query_id=query_id,
    )
=======
>>>>>>> 5586383d


@json_guard
async def assetdb_sql_query(
    ctx: Context,
<<<<<<< HEAD
    query: Annotated[
        str, Field(min_length=1, description="SQL query string to execute against AssetDB")
    ],
    timeout: Annotated[
        int,
        Field(ge=5, le=300, default=60, description="Query execution timeout in seconds (max 300)"),
    ],
    download_format: Annotated[
        str | None,
        Field(
            None,
            description='Format to download results in ("csv", "json", "tsv", "xlsx"). '
            "If specified, saves to file instead of returning data",
        ),
    ] = None,
    download_path: Annotated[
        str | None,
        Field(
            None,
            description="Path where to save downloaded file (ignored if download_format not set)",
        ),
    ] = None,
) -> QueryResult | DownloadResult:
=======
    query: str,
    timeout: Annotated[int, Field(ge=5, le=300, default=60)],
    download_format: ExportFormat | None = None,
    download_path: str | None = None,
) -> dict[str, Any]:
>>>>>>> 5586383d
    """
    Execute custom SQL queries directly against the AssetDB data warehouse.

    ⚠️  IMPORTANT: AssetDB contains massive datasets. Always use LIMIT clauses and
    indexed filters to avoid timeouts. Call assetdb_sql_info() first to understand
    the schema and best practices.

    This tool is for ad-hoc analysis and exploration. For frequently-used queries,
    consider saving them with assetdb_query_save() for better performance and reuse.

    Examples:
    - Explore schema: "SELECT * FROM resources LIMIT 10"
    - Analyze costs: "SELECT account_id, SUM(cost) FROM account_cost GROUP BY account_id"
    - Find resources: "SELECT * FROM aws_ec2 WHERE instance_type LIKE '%large%' LIMIT 50"
    """
    client = AssetDBClient.get(ctx)
    result_id = await client.execute_adhoc_query(query, timeout=timeout)
    if not download_format:
        return await client.get_query_result_data(result_id)

    file_path = await client.download_query_result(
        result_id=result_id, format=download_format, download_path=download_path
    )
    return DownloadResult(
        file_path=file_path,
        format=download_format,
        result_id=result_id,
    )


@json_guard
async def assetdb_query_save(
    ctx: Context,
    query_id: Annotated[
        int | None,
        Field(
            None,
            ge=1,
            description="ID of existing query to update (if provided), otherwise creates new query",
        ),
    ] = None,
    name: Annotated[
        str | None,
        Field(
            None, min_length=1, description="Display name for the query (required for new queries)"
        ),
    ] = None,
    query: Annotated[
        str | None,
        Field(None, min_length=1, description="SQL query text (required for new queries)"),
    ] = None,
    description: Annotated[
        str | None, Field(None, description="Description or documentation for the query")
    ] = None,
    tags: Annotated[
        list[str] | None, Field(None, description="List of tags for categorizing the query")
    ] = None,
    options: Annotated[
        dict[str, Any] | None,
        Field(None, description="Query options including parameter definitions"),
    ] = None,
    is_draft: Annotated[
        bool | None,
        Field(
            None,
            description="Whether the query should be in draft status "
            "(defaults to True for new queries)",
        ),
    ] = None,
) -> Query:
    """
    Save a new query or update an existing one in AssetDB.

    Use this to preserve useful SQL queries for future use and sharing. New queries
    are created as drafts by default - set is_draft=False to publish them.

    Creating a new query (query_id=None):
    - Provide at minimum: name and query (SQL text)
    - Optionally add description, tags for organization

    Updating existing query (provide query_id):
    - Only specify fields you want to change
    - Leave others as None/unset to keep current values

    Tags help organize queries by team, purpose, or data domain. Use descriptive
    names like "cost-analysis", "security", "daily-reports".
    """
    upsert = QueryUpsert(
        name=name,
        query=query,
        description=description,
        tags=tags,
        options=options,
        is_draft=is_draft,
    )

    client = AssetDBClient.get(ctx)
    if query_id and query_id > 0:
        result = await client.update_query(query_id, upsert)
    else:
        if not upsert.name:  # Accepted by redash, but unreasonable.
            upsert.name = "Untitled LLM Query"
        if upsert.query is None:  # This would actually 500.
            upsert.query = ""  # Maybe also unreasonable, but will get feedback.
        result = await client.create_query(upsert)

    result.pop("visualizations", None)  # sometimes large, not currently relevant
    return Query(**result)


def assetdb_sql_info() -> ToolsetInfo:
    """
    Essential guide for working with AssetDB - read this before writing SQL queries.

    AssetDB is Stacklet's massive cloud asset warehouse containing billions of records
    across resources, costs, tags, and relationships. This guide explains the schema,
    performance best practices, and common query patterns.

    ⚠️  Critical: Many tables are extremely large and require careful indexing and
    filtering to avoid timeouts. This guide shows you how to query safely and efficiently.
    """
    return info_tool_result(get_file_text("assetdb/sql_info.md"))<|MERGE_RESOLUTION|>--- conflicted
+++ resolved
@@ -5,19 +5,18 @@
 
 from ..settings import SETTINGS
 from ..utils import ToolsetInfo, get_file_text, info_tool_result, json_guard
-<<<<<<< HEAD
 from .models import (
     DownloadResult,
+    ExportFormat,
     Query,
+    QueryDownloadDetails,
     QueryListItem,
     QueryListPagination,
     QueryListResult,
     QueryResult,
+    QueryResults,
     QueryUpsert,
 )
-=======
-from .models import ExportFormat, QueryDownloadDetails, QueryResults, QueryUpsert
->>>>>>> 5586383d
 from .redash import AssetDBClient
 
 
@@ -127,18 +126,13 @@
     client = AssetDBClient.get(ctx)
     result = await client.get_query(query_id)
     result.pop("visualizations", None)  # sometimes large, not currently relevant
-<<<<<<< HEAD
+    result.pop("api_key", None)  # avoid sharing the secret
     return Query(**result)
-=======
-    result.pop("api_key", None)  # avoid sharing the secret
-    return result
->>>>>>> 5586383d
 
 
 @json_guard
 async def assetdb_query_results(
     ctx: Context,
-<<<<<<< HEAD
     query_id: Annotated[
         int, Field(ge=1, description="ID of the query to execute and get results for")
     ],
@@ -163,55 +157,16 @@
     parameters: Annotated[
         dict[str, Any] | None, Field(None, description="Parameter values for parameterized queries")
     ] = None,
-    download_format: Annotated[
-        str | None,
-        Field(
-            None,
-            description='Format to download results in ("csv", "json", "tsv", "xlsx"). '
-            "If specified, saves to file instead of returning data",
-        ),
-    ] = None,
-    download_path: Annotated[
-        str | None,
-        Field(
-            None,
-            description="Path where to save downloaded file (ignored if download_format not set)",
-        ),
-    ] = None,
-) -> QueryResult | DownloadResult:
+) -> QueryResults:
     """
     Execute a saved query and get its results with smart caching.
 
-    This runs a previously saved query and returns the data. Redash automatically
-    caches results to improve performance - use max_age to control cache behavior.
-
-    For larger datasets, use download_format to save results to a file instead of
-    trying to read too many results into context.
+    This runs a previously saved query and returns links to the results in various
+    formats, which can be used to access the data in a preferred format. Redash caches
+    results to improve performance - use max_age to control cache behavior.
 
     Parameters are required for parameterized queries - check the query definition
     first using assetdb_query_get() to see what parameters are expected.
-=======
-    query_id: int,
-    max_age: Annotated[int, Field(ge=-1, default=-1)],
-    timeout: Annotated[int, Field(ge=5, le=300, default=60)],
-    parameters: dict[str, Any] | None = None,
-) -> QueryResults:
-    """Get results for a query with caching control.
-
-    Results are provided in the form of URLs for each supported data format,
-    which can be used to fetch the result data in the desired format.
-
-    Args:
-        query_id: ID of the query to get results for
-        parameters: Optional parameters for the query (for parameterized queries)
-        max_age: Maximum age of cached results in seconds (default -1 = any cached
-                 result, 0 = always fresh)
-        timeout: Timeout in seconds for query execution if not cached (default 60,
-                 max 300)
-    Returns:
-        Details about query results, including URLs to get the result data in differnet formats.
-
->>>>>>> 5586383d
     """
     client = AssetDBClient.get(ctx)
 
@@ -227,21 +182,11 @@
         query_id=query_id,
         downloads=downloads,
     )
-<<<<<<< HEAD
-    return DownloadResult(
-        file_path=file_path,
-        format=download_format,
-        result_id=result_id,
-        query_id=query_id,
-    )
-=======
->>>>>>> 5586383d
 
 
 @json_guard
 async def assetdb_sql_query(
     ctx: Context,
-<<<<<<< HEAD
     query: Annotated[
         str, Field(min_length=1, description="SQL query string to execute against AssetDB")
     ],
@@ -265,13 +210,6 @@
         ),
     ] = None,
 ) -> QueryResult | DownloadResult:
-=======
-    query: str,
-    timeout: Annotated[int, Field(ge=5, le=300, default=60)],
-    download_format: ExportFormat | None = None,
-    download_path: str | None = None,
-) -> dict[str, Any]:
->>>>>>> 5586383d
     """
     Execute custom SQL queries directly against the AssetDB data warehouse.
 
@@ -281,11 +219,6 @@
 
     This tool is for ad-hoc analysis and exploration. For frequently-used queries,
     consider saving them with assetdb_query_save() for better performance and reuse.
-
-    Examples:
-    - Explore schema: "SELECT * FROM resources LIMIT 10"
-    - Analyze costs: "SELECT account_id, SUM(cost) FROM account_cost GROUP BY account_id"
-    - Find resources: "SELECT * FROM aws_ec2 WHERE instance_type LIKE '%large%' LIMIT 50"
     """
     client = AssetDBClient.get(ctx)
     result_id = await client.execute_adhoc_query(query, timeout=timeout)
