"""
Stacklet Platform client for GraphQL API operations.
"""

import asyncio
import re
import time

from typing import Any, Self, cast

import httpx

from fastmcp import Context
from graphql import (
    GraphQLSchema,
    OperationType,
    build_client_schema,
    get_introspection_query,
    parse,
    print_type,
)

from ..lifespan import server_cached
from ..settings import SETTINGS
from ..stacklet_auth import StackletCredentials
from .models import (
    ConnectionExport,
    ExportRequest,
    GetTypesResult,
    GraphQLError,
    GraphQLQueryResult,
    ListTypesResult,
)


class PlatformClient:
    """Client for Stacklet Platform GraphQL API."""

    def __init__(self, credentials: StackletCredentials, enable_mutations: bool = False):
        """
        Initialize Platform client with Stacklet credentials.

        Args:
            credentials: StackletCredentials object containing endpoint and access_token
            enable_nutations: Whether to allow executing mutations
        """
        self.credentials = credentials
        self.enable_mutations = enable_mutations

        self.session = httpx.AsyncClient(
            headers={
                "Content-Type": "application/json",
                "Authorization": f"Bearer {credentials.access_token}",
            },
            timeout=30.0,
        )
        self._schema_cache = None

<<<<<<< HEAD
    async def query(self, query: str, variables: dict[str, Any]) -> GraphQLQueryResult:
=======
    @classmethod
    def get(cls, ctx: Context) -> Self:
        def construct() -> PlatformClient:
            return cls(StackletCredentials.get(ctx), SETTINGS.platform_allow_mutations)

        return cast(Self, server_cached(ctx, "PLATFORM_CLIENT", construct))

    async def query(self, query: str, variables: dict[str, Any] | None = None) -> dict[str, Any]:
>>>>>>> f2c578f7
        """
        Execute a GraphQL query against the Stacklet Platform API.

        Args:
            query: The GraphQL query string
            variables: Optional variables for the query

        Returns:
            Structured GraphQL query result
        """
<<<<<<< HEAD
        request_data = {"query": query, "variables": variables}
        response = await self.session.post(self.credentials.endpoint, json=request_data)

        # Try to parse as a valid GraphQL response, because platform backend
        # sometimes sets 4xx/5xx error codes on valid graphql responses.
        try:
            raw_result = cast(dict[str, Any], response.json())
            errors = None
            if raw_errors := raw_result.get("errors"):
                errors = [GraphQLError(**error) for error in raw_errors]

            return GraphQLQueryResult(
                query=query,
                variables=variables,
                data=raw_result.get("data"),
                errors=errors,
            )
        except Exception:
            # Any failure (JSON parsing, validation, etc.) -> unexpected response
            raise Exception(f"Unexpected response: {response.text}")
=======
        if not self.enable_mutations and has_mutations(query):
            raise Exception("Mutations not allowed in the client")

        return await self._query(query, variables=variables)
>>>>>>> f2c578f7

    async def get_schema(self) -> GraphQLSchema:
        """
        Retrieve the GraphQL schema from the Stacklet Platform API.
        Uses instance-level caching to avoid repeated introspection queries.

        Returns:
            GraphQL schema object
        """
        if self._schema_cache is not None:
            return self._schema_cache

        # Use the standard GraphQL introspection query
        introspection_query = {"query": get_introspection_query()}

        response = await self.session.post(self.credentials.endpoint, json=introspection_query)
        response.raise_for_status()

        result = response.json()
        if errors := result.get("errors"):
            raise Exception(f"GraphQL introspection errors: {errors}")

        schema = result.get("data", {}).get("__schema")
        if not schema:
            raise Exception("GraphQL introspection returned no schema data")

        # Cache the schema for future requests
        self._schema_cache = build_client_schema({"__schema": schema})
        return self._schema_cache

    async def list_types(self, match: str | None = None) -> ListTypesResult:
        """
        List the types available in the GraphQL API.

        Args:
            match: Optional regular expression filter

        Returns:
            Structured result with context
        """
        schema = await self.get_schema()
        names = schema.type_map.keys()

        if match:
            f = re.compile(match)
            names = filter(f.search, names)

        return ListTypesResult(searched_for=match, found_types=sorted(names))

    async def get_types(self, type_names: list[str]) -> GetTypesResult:
        """
        Retrieve information about specific types in the GraphQL API.

        Args:
            type_names: Names of requested types

        Returns:
            Structured result with context
        """
        schema = await self.get_schema()
        found = {}
        missing = []

        for type_name in sorted(set(type_names)):
            if match := schema.type_map.get(type_name):
                found[type_name] = print_type(match)
            else:
                missing.append(type_name)

        return GetTypesResult(asked_for=type_names, found_sdl=found, not_found=missing)

    async def start_export(self, spec: ExportRequest) -> str:
        """
        Start a dataset export and poll for completion, then download the result.

        Args:
            spec: Validated export configuration with connection field, columns, and options

        Returns:
            Node ID of started export job.
        """

<<<<<<< HEAD
        result = await self.query(self.Q_START_EXPORT, {"input": spec.for_graphql()})
        if result.errors:
            raise RuntimeError(f"Export mutation failed: {result.errors}")

        # If no errors, data is at least guaranteed truthy.
        export = cast(dict[str, Any], result.data)["exportConnection"]["export"]
        return cast(dict[str, str], export)["id"]

    Q_START_EXPORT = """
        mutation exportConnection($input: ExportConnectionInput!) {
            exportConnection(input: $input) { export { id } }
        }
    """

    async def wait_for_export(self, dataset_id: str, timeout_s: int) -> ConnectionExport:
        cutoff = time.time() + timeout_s
        interval_s = 2
        while True:
            # Always try at least once.
            export = await self._get_export(dataset_id)
            if export.completed:
                return export

            # Aim for the final attempt to happen at cutoff time.
            remaining_s = cutoff - time.time()
            if remaining_s <= 0:
                return export
            await asyncio.sleep(min(interval_s, remaining_s))
            interval_s *= 2

    async def _get_export(self, dataset_id: str) -> ConnectionExport:
        result = await self.query(self.Q_GET_EXPORT, {"id": dataset_id})
        if result.errors:
            raise RuntimeError(f"GraphQL errors: {result.errors}")

        # If no errors, data is at least guaranteed guaranteed truthy.
        fields = cast(dict[str, Any], result.data)["node"]
        return ConnectionExport(**fields)

    Q_GET_EXPORT = """
        query getExport($id: ID!) {
          node(id: $id) {
            ... on ConnectionExport {
              id
              started
              completed
              success
              processed
              downloadURL
              availableUntil
              message
            }
          }
        }
    """
=======
        return found

    async def _query(self, query: str, variables: dict[str, Any] | None = None) -> dict[str, Any]:
        request_data: dict[str, Any] = {"query": query}
        if variables:
            request_data["variables"] = variables

        response = await self.session.post(self.credentials.endpoint, json=request_data)
        # Don't raise on HTTP errors initially - backend erroneously sets HTTP status codes
        # for GraphQL-level errors. GraphQL transport should be HTTP 200 with errors in payload.
        # However, if we can't parse JSON, then it's likely a real HTTP error.
        try:
            return cast(dict[str, Any], response.json())
        except Exception:
            # If JSON parsing fails, fall back to standard HTTP error handling
            response.raise_for_status()
            raise  # Re-raise the JSON parsing error


def has_mutations(query: str) -> bool:
    """Return whether a GraphQL query string calls mutations."""
    doc = parse(query)
    operations = {dd.operation for dd in doc.definitions}
    return OperationType.MUTATION in operations
>>>>>>> f2c578f7
<|MERGE_RESOLUTION|>--- conflicted
+++ resolved
@@ -56,9 +56,6 @@
         )
         self._schema_cache = None
 
-<<<<<<< HEAD
-    async def query(self, query: str, variables: dict[str, Any]) -> GraphQLQueryResult:
-=======
     @classmethod
     def get(cls, ctx: Context) -> Self:
         def construct() -> PlatformClient:
@@ -66,8 +63,7 @@
 
         return cast(Self, server_cached(ctx, "PLATFORM_CLIENT", construct))
 
-    async def query(self, query: str, variables: dict[str, Any] | None = None) -> dict[str, Any]:
->>>>>>> f2c578f7
+    async def query(self, query: str, variables: dict[str, Any]) -> GraphQLQueryResult:
         """
         Execute a GraphQL query against the Stacklet Platform API.
 
@@ -78,33 +74,10 @@
         Returns:
             Structured GraphQL query result
         """
-<<<<<<< HEAD
-        request_data = {"query": query, "variables": variables}
-        response = await self.session.post(self.credentials.endpoint, json=request_data)
-
-        # Try to parse as a valid GraphQL response, because platform backend
-        # sometimes sets 4xx/5xx error codes on valid graphql responses.
-        try:
-            raw_result = cast(dict[str, Any], response.json())
-            errors = None
-            if raw_errors := raw_result.get("errors"):
-                errors = [GraphQLError(**error) for error in raw_errors]
-
-            return GraphQLQueryResult(
-                query=query,
-                variables=variables,
-                data=raw_result.get("data"),
-                errors=errors,
-            )
-        except Exception:
-            # Any failure (JSON parsing, validation, etc.) -> unexpected response
-            raise Exception(f"Unexpected response: {response.text}")
-=======
         if not self.enable_mutations and has_mutations(query):
             raise Exception("Mutations not allowed in the client")
 
-        return await self._query(query, variables=variables)
->>>>>>> f2c578f7
+        return await self._query(query, variables)
 
     async def get_schema(self) -> GraphQLSchema:
         """
@@ -186,9 +159,7 @@
         Returns:
             Node ID of started export job.
         """
-
-<<<<<<< HEAD
-        result = await self.query(self.Q_START_EXPORT, {"input": spec.for_graphql()})
+        result = await self._query(self.Q_START_EXPORT, {"input": spec.for_graphql()})
         if result.errors:
             raise RuntimeError(f"Export mutation failed: {result.errors}")
 
@@ -243,29 +214,32 @@
           }
         }
     """
-=======
-        return found
-
-    async def _query(self, query: str, variables: dict[str, Any] | None = None) -> dict[str, Any]:
-        request_data: dict[str, Any] = {"query": query}
-        if variables:
-            request_data["variables"] = variables
-
+
+    async def _query(self, query: str, variables: dict[str, Any] | None = None) -> GraphQLQueryResult:
+        request_data = {"query": query, "variables": variables}
         response = await self.session.post(self.credentials.endpoint, json=request_data)
-        # Don't raise on HTTP errors initially - backend erroneously sets HTTP status codes
-        # for GraphQL-level errors. GraphQL transport should be HTTP 200 with errors in payload.
-        # However, if we can't parse JSON, then it's likely a real HTTP error.
+
+        # Try to parse as a valid GraphQL response, because platform backend
+        # sometimes sets 4xx/5xx error codes on valid graphql responses.
         try:
-            return cast(dict[str, Any], response.json())
+            raw_result = cast(dict[str, Any], response.json())
+            errors = None
+            if raw_errors := raw_result.get("errors"):
+                errors = [GraphQLError(**error) for error in raw_errors]
+
+            return GraphQLQueryResult(
+                query=query,
+                variables=variables,
+                data=raw_result.get("data"),
+                errors=errors,
+            )
         except Exception:
-            # If JSON parsing fails, fall back to standard HTTP error handling
-            response.raise_for_status()
-            raise  # Re-raise the JSON parsing error
+            # Any failure (JSON parsing, validation, etc.) -> unexpected response
+            raise Exception(f"Unexpected response: {response.text}")
 
 
 def has_mutations(query: str) -> bool:
     """Return whether a GraphQL query string calls mutations."""
     doc = parse(query)
     operations = {dd.operation for dd in doc.definitions}
-    return OperationType.MUTATION in operations
->>>>>>> f2c578f7
+    return OperationType.MUTATION in operations